--- conflicted
+++ resolved
@@ -143,14 +143,10 @@
         const reqHeaders = headers || {};
 
         const currentBootstrap = this.getCurrentBootstrap();
-<<<<<<< HEAD
+        const reqUids = log.getSerializedUids();
         if (this.immutable) {
             reqHeaders['X-Scal-Replica-Policy'] = 'immutable';
         }
-=======
-        const reqUids = log.getSerializedUids();
-        reqHeaders['X-Scal-Replica-Policy'] = 'immutable';
->>>>>>> aad8aecc
         reqHeaders['content-type'] = 'application/octet-stream';
         reqHeaders['X-Scal-Request-Uids'] = reqUids;
         reqHeaders['X-Scal-Trace-Ids'] = reqUids;
