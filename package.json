--- conflicted
+++ resolved
@@ -17,12 +17,8 @@
   ],
   "author": "Giorgio Regni",
   "dependencies": {
-<<<<<<< HEAD
+    "async": "^3.1.0",
     "werelogs": "scality/werelogs#351a2a3"
-=======
-    "async": "^3.1.0",
-    "werelogs": "scality/werelogs#4e0d97c"
->>>>>>> a3c9780b
   },
   "devDependencies": {
     "eslint": "2.13.1",
