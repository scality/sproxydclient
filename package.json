{
  "name": "sproxydclient",
  "engines": {
    "node": ">=6.9.5"
  },
  "version": "7.2.0",
  "description": "sproxyd client",
  "main": "index.js",
  "scripts": {
    "lint": "eslint $(git ls-files '*.js')",
    "test": "mocha tests/unit"
  },
  "repository": "scality/sproxyd",
  "keywords": [
    "sproxyd",
    "ring"
  ],
  "author": "Giorgio Regni",
  "dependencies": {
    "werelogs": "scality/werelogs"
  },
  "devDependencies": {
<<<<<<< HEAD
    "eslint": "^2.4.0",
    "eslint-config-airbnb": "^6.0.0",
    "eslint-config-scality": "scality/Guidelines",
    "mocha": "^2.3.4"
=======
    "eslint": "2.13.1",
    "eslint-config-airbnb": "6.2.0",
    "eslint-config-scality": "scality/Guidelines#rel/7.2",
    "mocha": "2.5.3"
>>>>>>> 723faa48
  },
  "license": "Apache-2.0",
  "bugs": {
    "url": "https://github.com/scality/sproxyd/issues"
  },
  "homepage": "https://github.com/scality/sproxyd#readme"
}<|MERGE_RESOLUTION|>--- conflicted
+++ resolved
@@ -20,17 +20,10 @@
     "werelogs": "scality/werelogs"
   },
   "devDependencies": {
-<<<<<<< HEAD
-    "eslint": "^2.4.0",
-    "eslint-config-airbnb": "^6.0.0",
-    "eslint-config-scality": "scality/Guidelines",
-    "mocha": "^2.3.4"
-=======
     "eslint": "2.13.1",
     "eslint-config-airbnb": "6.2.0",
     "eslint-config-scality": "scality/Guidelines#rel/7.2",
     "mocha": "2.5.3"
->>>>>>> 723faa48
   },
   "license": "Apache-2.0",
   "bugs": {
