{
  "name": "sproxydclient",
  "engines": {
    "node": ">=16"
  },
  "version": "7.4.11",
  "description": "sproxyd client",
  "main": "index.js",
  "scripts": {
    "lint": "eslint $(git ls-files '*.js')",
    "test": "mocha tests/unit"
  },
  "repository": "scality/sproxyd",
  "keywords": [
    "sproxyd",
    "ring"
  ],
  "author": "Giorgio Regni",
  "dependencies": {
    "async": "^3.2.0",
    "werelogs": "scality/werelogs#8.1.0"
  },
  "devDependencies": {
    "eslint": "^7.32.0",
    "eslint-config-airbnb": "^18.2.1",
<<<<<<< HEAD
    "eslint-config-scality": "scality/Guidelines#w/7.10/improvement/GDL-5-node-16-upgrade",
=======
    "eslint-config-scality": "scality/Guidelines#7.4.11",
>>>>>>> 3d3c111c
    "eslint-plugin-import": "^2.22.1",
    "mocha": "^8.4.0"
  },
  "license": "Apache-2.0",
  "bugs": {
    "url": "https://github.com/scality/sproxyd/issues"
  },
  "homepage": "https://github.com/scality/sproxyd#readme"
}<|MERGE_RESOLUTION|>--- conflicted
+++ resolved
@@ -3,7 +3,7 @@
   "engines": {
     "node": ">=16"
   },
-  "version": "7.4.11",
+  "version": "7.10.2",
   "description": "sproxyd client",
   "main": "index.js",
   "scripts": {
@@ -23,11 +23,7 @@
   "devDependencies": {
     "eslint": "^7.32.0",
     "eslint-config-airbnb": "^18.2.1",
-<<<<<<< HEAD
-    "eslint-config-scality": "scality/Guidelines#w/7.10/improvement/GDL-5-node-16-upgrade",
-=======
-    "eslint-config-scality": "scality/Guidelines#7.4.11",
->>>>>>> 3d3c111c
+    "eslint-config-scality": "scality/Guidelines#7.10.2",
     "eslint-plugin-import": "^2.22.1",
     "mocha": "^8.4.0"
   },
