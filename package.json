--- conflicted
+++ resolved
@@ -3,11 +3,7 @@
   "engines": {
     "node": ">=10"
   },
-<<<<<<< HEAD
-  "version": "8.0.1",
-=======
-  "version": "7.4.7",
->>>>>>> 975f4e11
+  "version": "8.0.2",
   "description": "sproxyd client",
   "main": "index.js",
   "scripts": {
