--- conflicted
+++ resolved
@@ -3,11 +3,7 @@
   "engines": {
     "node": ">=10"
   },
-<<<<<<< HEAD
-  "version": "8.0.0",
-=======
-  "version": "7.4.6",
->>>>>>> b8c842f2
+  "version": "8.0.1",
   "description": "sproxyd client",
   "main": "index.js",
   "scripts": {
